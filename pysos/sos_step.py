#!/usr/bin/env python3
#
# This file is part of Script of Scripts (sos), a workflow system
# for the execution of commands and scripts in different languages.
# Please visit https://github.com/bpeng2000/SOS
#
# Copyright (C) 2016 Bo Peng (bpeng@mdanderson.org)
#
# This program is free software: you can redistribute it and/or modify
# it under the terms of the GNU General Public License as published by
# the Free Software Foundation, either version 3 of the License, or
# (at your option) any later version.
#
# This program is distributed in the hope that it will be useful,
# but WITHOUT ANY WARRANTY; without even the implied warranty of
# MERCHANTABILITY or FITNESS FOR A PARTICULAR PURPOSE.  See the
# GNU General Public License for more details.
#
# You should have received a copy of the GNU General Public License
# along with this program. If not, see <http://www.gnu.org/licenses/>.
#
import os
import sys
import re
import copy
import glob
import fnmatch
import multiprocessing as mp
from multiprocessing.pool import AsyncResult

from collections.abc import Sequence, Iterable
from collections import OrderedDict
from itertools import tee, combinations

from .utils import env, Error, AbortExecution, short_repr, get_traceback, pickleable, transcribe
from .pattern import extract_pattern
from .sos_eval import  SoS_eval, SoS_exec, Undetermined
from .signature import  Targets, FileTarget, RuntimeInfo, textMD5
from .sos_syntax import SOS_INPUT_OPTIONS, SOS_DEPENDS_OPTIONS, SOS_OUTPUT_OPTIONS, \
    SOS_RUNTIME_OPTIONS

__all__ = []


class ExecuteError(Error):
    '''Raised when there are errors in inspect mode. Such errors are not raised
    immediately, but will be collected and raised at the end'''
    def __init__(self, workflow):
        Error.__init__(self, 'SoS workflow contains errors: %s' % workflow)
        self.workflow = workflow
        self.errors = []
        self.traces = []
        self.args = (workflow, )

    def append(self, line, error):
        lines = [x for x in line.split('\n') if x.strip()]
        if not lines:
            short_line = '<empty>'
        else:
            short_line = lines[0][:40] if len(lines[0]) > 40 else lines[0]
        self.errors.append(short_line)
        self.traces.append(get_traceback())
        if isinstance(error, Exception):
            self.message += '\n[%s] %s:\n\t%s' % (short_line, error.__class__.__name__, error)
        else:
            self.message += '\n[%s]:\n\t%s' % (short_line, error)


class StepInfo(object):
    '''A simple class to hold input, output, and index of step. Its attribute can
    only be set using an interface, and cannot be assigned. This is to make sure
    such information is not changed freely by malicious scripts'''
    def __init__(self):
        pass

    def set(self, key, value):
        object.__setattr__(self, key, value)

    def __setattr__(self, key, value):
        raise RuntimeError('Changing of step info {} is prohibited.'.format(key))

    def __repr__(self):
        return '{' + ', '.join('{}: {!r}'.format(x,y) for x,y in self.__dict__.items()) + '}'

def execute_task(task, global_def, sos_dict, sigil):
    '''A function that execute specified task within a local dictionary 
    (from SoS env.sos_dict). This function should be self-contained in that
    it can be handled by a task manager, be executed locally in a separate
    process or remotely on a different machine.'''
    env.register_process(os.getpid(), 'spawned_job with {} {}'
        .format(sos_dict['_input'], sos_dict['_output']))
    try:
        if '_runtime' in sos_dict and 'workdir' in sos_dict['_runtime']:
            os.chdir(os.path.expanduser(sos_dict['_runtime']['workdir']))
        env.sos_dict.quick_update(sos_dict)
        SoS_exec('import os, sys, glob')
        SoS_exec('from pysos import *')
        # re-execute global definition because some of the definitions in the 
        # global section might not be pickaleable (e.g. functions) and cannot
        # be passed to this separate process.
        if global_def:
            SoS_exec(global_def, sigil)
        # step process
        SoS_exec(task, sigil)
        os.chdir(env.exec_dir)
    except KeyboardInterrupt:
        raise RuntimeError('KeyboardInterrupt from {}'.format(os.getpid()))
    env.deregister_process(os.getpid())
    return {'succ': 0, 'output': env.sos_dict['_output']}

class Base_Step_Executor:
    # This base class defines how steps are executed. The derived classes will reimplement
    # some function to behave differently in different modes.
    #
    def __init__(self, step, inspect_or_prepare=False):
        self.step = step
        self.step_signature = self.get_step_signature()
        self.step_id = textMD5(self.step_signature)
        self.inspect_or_prepare = inspect_or_prepare

    #
    # The following functions should be redefined in an executor
    # because it may behave differently in different modes.
    #
    def expand_input_files(self, value, *args, **kwargs):
        '''Process input files (perhaps a pattern) to determine input files.

        ret: 
            Return a file list or Undetermined.
        '''
        raise RuntimeError('Undefined virtual function.')

    def expand_depends_files(self, *args, **kwargs):
        '''Process dependent files (perhaps a pattern) to determine input files.

        ret: 
            Return a file list or Undetermined.
        '''
        raise RuntimeError('Undefined virtual function.')

    def expand_output_files(self, value, *args, **kwargs):
        '''Process output files (perhaps a pattern) to determine input files.
        '''
        if 'dynamic' in kwargs:
            return Undetermined(value)
        else:
            return _expand_file_list(True, *args)

    # Nested functions to handle different parameters of input directive
    @staticmethod
    def handle_group_by(ifiles, group_by):
        '''Handle input option group_by'''
        if group_by == 'single':
            return [[x] for x in ifiles]
        elif group_by == 'all':
            # default option
            return [ifiles]
        elif group_by == 'pairs':
            if len(ifiles) % 2 != 0:
                raise ValueError('Paired group_by has to have even number of input files: {} provided'
                    .format(len(ifiles)))
            return list(list(x) for x in zip(ifiles[:len(ifiles)//2], ifiles[len(ifiles)//2:]))
        elif group_by == 'pairwise':
            f1, f2 = tee(ifiles)
            next(f2, None)
            return [list(x) for x in zip(f1, f2)]
        elif group_by == 'combinations':
            return [list(x) for x in combinations(ifiles, 2)]
        elif isinstance(group_by, int) or group_by.isdigit():
            group_by = int(group_by)
            if len(ifiles) % group_by != 0:
                raise ValueError('Size of group_by block has to be divisible by the number of input files: {} provided'
                    .format(len(ifiles)))
            group_by = max(1, group_by)
            return [ifiles[i:i + group_by] for i in range(0, len(ifiles), group_by)]
        else:
            raise ValueError('Unsupported group_by option ``{}``!'.format(group_by))
    
    @staticmethod
    def handle_paired_with(paired_with, ifiles, _groups, _vars):
        '''Handle input option paired_with'''
        if paired_with is None or not paired_with:
            paired_with = []
        elif isinstance(paired_with, str):
            paired_with = [paired_with]
        elif isinstance(paired_with, Iterable):
            paired_with = paired_with
        else:
            raise ValueError('Unacceptable value for parameter paired_with: {}'.format(paired_with))
        #
        for wv in paired_with:
            if '.' in wv:
                if wv.split('.')[0] not in env.sos_dict:
                    raise ValueError('Variable {} does not exist.'.format(wv))
                values = getattr(env.sos_dict[wv.split('.')[0]], wv.split('.', 1)[-1])
            else:
                if wv not in env.sos_dict:
                    raise ValueError('Variable {} does not exist.'.format(wv))
                values = env.sos_dict[wv]
            if isinstance(values, str) or not isinstance(values, Iterable):
                raise ValueError('with_var variable {} is not a sequence ("{}")'.format(wv, values))
            if len(values) != len(ifiles):
                raise ValueError('Length of variable {} (length {}) should match the number of input files (length {}).'
                    .format(wv, len(values), len(ifiles)))
            file_map = {x:y for x,y in zip(ifiles, values)}
            for idx, grp in enumerate(_groups):
                _vars[idx]['_' + wv.split('.')[0]] = [file_map[x] for x in grp]

    @staticmethod
    def handle_extract_pattern(pattern, ifiles, _groups, _vars):
        '''Handle input option pattern'''
        if pattern is None or not pattern:
            patterns = []
        elif isinstance(pattern, str):
            patterns = [pattern]
        elif isinstance(pattern, Iterable):
            patterns = pattern
        else:
            raise ValueError('Unacceptable value for parameter pattern: {}'.format(pattern))
        #
        for pattern in patterns:
            res = extract_pattern(pattern, ifiles)
            # now, assign the variables to env
            for k, v in res.items():
                if k in ('input', 'output', 'depends') or k.startswith('_'):
                    raise RuntimeError('Pattern defined variable {} is not allowed'.format(k))
                env.sos_dict[k] = v
            # also make k, v pair with _input
            Base_Step_Executor.handle_paired_with(res.keys(), ifiles, _groups, _vars)

    @staticmethod
    def handle_for_each(for_each, _groups, _vars):
        if for_each is None or not for_each:
            for_each = []
        elif isinstance(for_each, str):
            for_each = [for_each]
        elif isinstance(for_each, Sequence):
            for_each = for_each
        else:
            raise ValueError('Unacceptable value for parameter for_each: {}'.format(for_each))
        #
        for fe_all in for_each:
            loop_size = None
            for fe in fe_all.split(','):
                values = env.sos_dict[fe]
                if not isinstance(values, Sequence):
                    try:
                        import pandas as pd
                        if not isinstance(values, pd.DataFrame):
                            raise ValueError('Unacceptable for_each data type {}'.format(values.__class__))
                    except Exception as e:
                        raise ValueError('Cannot iterate through variable {}: {}'.format(fe, e))
                if loop_size is None:
                    loop_size = len(values)
                elif loop_size != len(values):
                    raise ValueError('Length of variable {} (length {}) should match the length of variable {} (length {}).'
                        .format(fe, len(values), fe_all.split(',')[0], loop_size))
            # expand
            _tmp_groups = copy.deepcopy(_groups)
            _groups.clear()
            for i in range(loop_size):
                _groups.extend(_tmp_groups)
            #
            _tmp_vars = copy.deepcopy(_vars)
            _vars.clear()
            for vidx in range(loop_size):
                for idx in range(len(_tmp_vars)):
                    for fe in fe_all.split(','):
                        if '.' in fe:
                            if fe.split('.')[0] not in env.sos_dict:
                                raise ValueError('Variable {} does not exist.'.format(fe))
                            _tmp_vars[idx]['_' + fe.split('.')[0]] = getattr(env.sos_dict[fe.split('.')[0]], fe.split('.', 1)[-1])[vidx]
                        else:
                            if fe not in env.sos_dict:
                                raise ValueError('Variable {} does not exist.'.format(fe))
                            values = env.sos_dict[fe]
                            if isinstance(values, Sequence):
                                _tmp_vars[idx]['_' + fe] = values[vidx]
                            elif isinstance(values, pd.DataFrame):
                                _tmp_vars[idx]['_' + fe] = values.loc[vidx]
                            else:
                                raise ValueError('Unrecognized for_each variable {}'.format(fe))
                _vars.extend(copy.deepcopy(_tmp_vars))

    # directive input
    def process_input_args(self, ifiles, **kwargs):
        '''This function handles directive input and all its parameters.
        It
            determines and set __step_input__
            determines and set pattern variables if needed
        returns
            _groups
            _vars
        which are groups of _input and related _vars
        '''
        if isinstance(ifiles, Undetermined):
            return [Undetermined()], [{}]

        for k in kwargs.keys():
            if k not in SOS_INPUT_OPTIONS:
                raise RuntimeError('Unrecognized input option {}'.format(k))
        #
        if 'filetype' in kwargs:
            if isinstance(kwargs['filetype'], str):
                ifiles = fnmatch.filter(ifiles, kwargs['filetype'])
            elif isinstance(kwargs['filetype'], Iterable):
                ifiles = [x for x in ifiles if any(fnmatch.fnmatch(x, y) for y in kwargs['filetype'])]
            elif callable(kwargs['filetype']):
                ifiles = [x for x in ifiles if kwargs['filetype'](x)]
        #
        # input file is the filtered files
        env.sos_dict.set('input', ifiles)
        env.sos_dict.set('_input', ifiles)
        #
        # handle group_by
        if 'group_by' in kwargs:
            _groups = Base_Step_Executor.handle_group_by(ifiles, kwargs['group_by'])
        else:
            _groups = [ifiles]
        #
        _vars = [{} for x in _groups]
        # handle paired_with
        if 'paired_with' in kwargs:
            Base_Step_Executor.handle_paired_with(kwargs['paired_with'], ifiles,  _groups, _vars)
        # handle pattern
        if 'pattern' in kwargs:
            Base_Step_Executor.handle_extract_pattern(kwargs['pattern'], ifiles, _groups, _vars)
        # handle for_each
        if 'for_each' in kwargs:
            Base_Step_Executor.handle_for_each(kwargs['for_each'], _groups, _vars)
<<<<<<< HEAD
=======
        #
>>>>>>> 53772028
        return _groups, _vars

    def process_depends_args(self, dfiles, **kwargs):
        for k in kwargs.keys():
            if k not in SOS_DEPENDS_OPTIONS:
                raise RuntimeError('Unrecognized depends option {}'.format(k))
        env.sos_dict.set('_depends', dfiles)
        if env.sos_dict['depends'] is None:
            env.sos_dict.set('depends', copy.deepcopy(dfiles))
        elif env.sos_dict['depends'] != dfiles:
            env.sos_dict['depends'].extend(dfiles)

    def process_output_args(self, ofiles, **kwargs):
        for k in kwargs.keys():
            if k not in SOS_OUTPUT_OPTIONS:
                raise RuntimeError('Unrecognized output option {}'.format(k))
        # create directory
        if not isinstance(ofiles, Undetermined):
            for ofile in ofiles:
                parent_dir = os.path.split(os.path.expanduser(ofile))[0]
                if parent_dir and not os.path.isdir(parent_dir):
                    os.makedirs(parent_dir)
        # set variables
        env.sos_dict.set('_output', ofiles)
        if env.sos_dict['output'] is None:
            env.sos_dict.set('output', copy.deepcopy(ofiles))
        elif not isinstance(env.sos_dict['output'], Undetermined) and env.sos_dict['output'] != ofiles:
            env.sos_dict['output'].extend(ofiles)

    def process_task_args(self, **kwargs):
        for k,v in kwargs.items():
            if k not in SOS_RUNTIME_OPTIONS:
                raise RuntimeError('Unrecognized runtime option {}={}'.format(k, v))
        env.sos_dict.set('_runtime', kwargs)

    def reevaluate_output(self):
        pass

    def get_step_signature(self):
        '''returns a signature of the step. Change of the step content will
        lead to the invalidation of the signature, which will then cause the
        re-execution of the step for any result from the step. '''
        #
        # TBD: should we also include global definitions? These can affect all 
        # steps.
        result = ''
        for statement in self.step.statements:
            if statement[0] in (':', '='):
                result += '{}: {}\n'.format(statement[1], statement[2])
            else:
                result += statement[1] + '\n'
        result += self.step.task
        return re.sub(r'\s+', ' ', result)

    def log(self, stage=None, msg=None):
        raise RuntimeError('Please redefine the log function in derived step executor.')

    def assign(self, key, value):
        try:
            env.sos_dict[key] = SoS_eval(value, self.step.sigil)
        except Exception as e:
            raise RuntimeError('Failed to assign {} to variable {}: {}'.format(value, key, e))

    def execute(self, stmt):
        try:
            self.last_res = SoS_exec(stmt, self.step.sigil)
        except AbortExecution:
            raise
        except Exception as e:
            raise RuntimeError('Failed to process statement {}: {}'.format(short_repr(stmt), e))

    def collectResult(self):
        # only results will be sent back to the master process
        #
        # __step_input__:    input of this step
        # __steo_output__:   output of this step
        # __step_depends__:  dependent files of this step
        result = {
            '__step_input__': env.sos_dict['input'],
            '__step_output__': env.sos_dict['output'],
            '__step_depends__': env.sos_dict['depends'],
        }
        if '__execute_errors__' in env.sos_dict:
            result['__execute_errors__'] = env.sos_dict['__execute_errors__']
        if 'alias' in self.step.options:
            step_info = StepInfo()
            step_info.set('step_name', env.sos_dict['step_name'])
            step_info.set('input', env.sos_dict['input'])
            step_info.set('output', env.sos_dict['output'])
            step_info.set('depends', env.sos_dict['depends'])
            # the step might be skipped
            for statement in self.step.statements:
                if statement[0] == '=' and statement[1] in env.sos_dict and pickleable(env.sos_dict[statement[1]]):
                    step_info.set(statement[1], env.sos_dict[statement[1]])
            if isinstance(self.step.options['alias'], Undetermined):
                # it is time to evalulate this expression now
                self.step.options['alias'] = self.step.options['alias'].value(self.step.sigil)
            result[self.step.options['alias']] = copy.deepcopy(step_info)
        return result

    def run(self):
        '''Execute a single step and return results. The result for batch mode is the
        input, output etc returned as alias, and for interactive mode is the return value
        of the last expression. '''
        # return value of the last executed statement
        self.last_res = None
        #
        self.log('start')
        # 
        # prepare environments, namely variables that can be used by the step
        #
        # * step_name:  name of the step, can be used by step process to determine 
        #               actions dynamically.
        env.sos_dict.set('step_name', '{}_{}'.format(self.step.name, self.step.index))
        # used by nested workflow
        env.sos_dict.set('__step_context__', self.step.context)

        # * input:      input files, which should be __step_output__ if it is defined, or
        #               None otherwise. 
        # * _input:     first batch of input, which should be input if no input statement is used
        # * output:     None at first, can be redefined by output statement
        # * _output:    None at first, can be redefined by output statement
        # * depends:    None at first, can be redefined by depends statement
        # * _depends:   None at first, can be redefined by depends statement
        #
        if '__step_output__' not in env.sos_dict:
            env.sos_dict.set('input', None)
        else:
            if env.sos_dict['__step_output__'] is not None and not isinstance(env.sos_dict['__step_output__'], (list, Undetermined)):
                raise RuntimeError('__step_output__ can only be None, Undetermined, or a list of files.')
            env.sos_dict.set('input', copy.deepcopy(env.sos_dict['__step_output__']))

        # input can be Undetermined from undetermined output from last step
        env.sos_dict.set('_input', copy.deepcopy(env.sos_dict['input']))
        env.sos_dict.set('output', None)
        env.sos_dict.set('_output', None)
        env.sos_dict.set('depends', None)
        env.sos_dict.set('_depends', None)
        # _index is needed for pre-input action's active option and for debug output of scripts
        env.sos_dict.set('_index', 0)

        # look for input statement.
        input_statement_idx = [idx for idx,x in enumerate(self.step.statements) if x[0] == ':' and x[1] == 'input']
        if not input_statement_idx:
            input_statement_idx = None
        elif len(input_statement_idx) == 1:
            input_statement_idx = input_statement_idx[0]
        else:
            raise RuntimeError('More than one step input are specified in step {}_{}'.format(self.step.name, self.step.index))

        # if there is an input statement, execute the statements before it, and then the input statement
        if input_statement_idx is not None:
            # execute before input stuff
            for statement in self.step.statements[:input_statement_idx]:
                if statement[0] == '=':
                    self.assign(statement[1], statement[2])
                elif statement[0] == ':':
                    raise RuntimeError('Step input should be specified before others')
                else:
                    try:
                        self.execute(statement[1])
                    except AbortExecution as e:
                        if e.message:
                            env.logger.warning(e)
                        return self.collectResult()
            # input statement
            stmt = self.step.statements[input_statement_idx][2]
            self.log('input statement', stmt)
            try:
                args, kwargs = SoS_eval('__null_func__({})'.format(stmt), self.step.sigil)
                # Files will be expanded differently with different running modes
                input_files = self.expand_input_files(stmt, *args, **kwargs)
                if isinstance(input_files, Undetermined):
                    return self.collectResult()
                self._groups, self._vars = self.process_input_args(input_files, **kwargs)
            except Exception as e:
                if '__execute_errors__' in env.sos_dict and env.sos_dict['__execute_errors__'].errors:
                    raise env.sos_dict['__execute_errors__']
                else:
                    raise RuntimeError('Failed to process input statement {}: {}'.format(stmt, e))

            input_statement_idx += 1
        else:
            # default case
            self._groups = [env.sos_dict['input']]
            self._vars = [{}]
            # assuming everything starts from 0 is after input
            input_statement_idx = 0

        self.log('input')
        
        # we do not know if we should create a pool yet, because we do not know the option
        # of directive task
        pool = None
        proc_results = []
        # run steps after input statement, which will be run multiple times for each input 
        # group.
        env.sos_dict.set('__num_groups__', len(self._groups))

        # determine if a single index or the whole step should be skipped
        skip_index = False
        # signatures of each index, which can remain to be None if no output
        # is defined.
        signatures = [None for x in self._groups]
        for idx, (g, v) in enumerate(zip(self._groups, self._vars)):
            # other variables
            env.sos_dict.update(v)
            env.sos_dict.set('_input', g)
            self.log('_input')
            env.sos_dict.set('_index', idx)
            for statement in self.step.statements[input_statement_idx:]:
                if statement[0] == '=':
                    self.assign(statement[1], statement[2])
                elif statement[0] == ':':
                    key, value, _ = statement[1:]
                    # output, depends, and process can be processed multiple times
                    try:
                        args, kwargs = SoS_eval('__null_func__({})'.format(value), self.step.sigil)
                        # dynamic output or dependent files
                        if key == 'output':
                            ofiles = self.expand_output_files(value, *args, **kwargs)
                            # ofiles can be Undetermined
                            if env.sig_mode != 'ignore':
                                signatures[idx] = RuntimeInfo(self.step_signature, env.sos_dict['_input'],
                                    ofiles, env.sos_dict['_depends'], idx)
                                if env.sig_mode == 'default':
                                    res = signatures[idx].validate()
                                    if res:
                                        # in this case, an Undetermined output can get real output files
                                        # from a signature
                                        ofiles = res['output']
                                        skip_index = True
                                elif env.sig_mode == 'assert':
                                    if not self.inspect_or_prepare and not signatures[idx].validate():
                                        raise RuntimeError('Signature mismatch.')
                                elif env.sig_mode == 'construct':
                                    if signatures[idx].write():
                                        skip_index = True
                            # set variable _output and output
                            self.process_output_args(ofiles, **kwargs)
                            if skip_index:
                                break
                        elif key == 'depends':
                            dfiles = self.expand_depends_files(*args, **kwargs)
                            # dfiles can be Undetermined
                            self.process_depends_args(dfiles, **kwargs)
                        elif key == 'task':
                            self.process_task_args(*args, **kwargs)
                            # if concurrent is set, create a pool object
                            if pool is None and env.max_jobs > 1 and len(self._groups) > 1 and 'concurrent' in kwargs and kwargs['concurrent']:
                                pool = mp.Pool(min(env.max_jobs, len(self._groups)))
                        else:
                            raise RuntimeError('Unrecognized directive {}'.format(key))
                    except Exception as e:
                        raise RuntimeError('Failed to process step {}: {} ({})'.format(key, value.strip(), e))
                else:
                    try:
                        self.execute(statement[1])
                    except AbortExecution as e:
                        if e.message:
                            env.logger.warning(e)
                        skip_index = True
                        break
            # if this index is skipped, go directly to the next one
            if skip_index:
                skip_index = False
                continue
            # finally, tasks..
            # inspect_or_prepare is set by step_executors that ignores task (e.g. Inspect and Prepare)
            if not self.step.task or self.inspect_or_prepare:
                continue

            # check if the task is active
            if '_runtime' in env.sos_dict and 'active' in env.sos_dict['_runtime']:
                active = env.sos_dict['_runtime']['active']
                if isinstance(active, int):
                    if active >= 0 and env.sos_dict['_index'] != active:
                        continue
                    if active < 0 and env.sos_dict['_index'] != active + env.sos_dict['__num_groups__']:
                        continue
                elif isinstance(active, Sequence):
                    allowed_index = list([x if x >= 0 else env.sos_dict['__num_groups__'] + x for x in active])
                    if env.sos_dict['_index'] not in allowed_index:
                        continue
                elif isinstance(active, slice):
                    allowed_index = list(range(env.sos_dict['__num_groups__']))[active]
                    if env.sos_dict['_index'] not in allowed_index:
                        continue
                else:
                    raise RuntimeError('Unacceptable value for option active: {}'.format(active))

            self.log('task')
            try:
                if pool:
                    proc_results.append(pool.apply_async(
                        execute_task,            # function
                        (self.step.task,         # task
                        self.step.global_def,    # global process
                        env.sos_dict.clone_pickleable(),
                        self.step.sigil
                        )))
                else:
                    # execute in existing process
                    proc_results.append(
                        execute_task(             # function
                        self.step.task,           # task
                        '',                       # local execusion, no need to re-run global
                        # do not clone dict
                        env.sos_dict,
                        self.step.sigil
                        ))
            except Exception as e:
                # FIXME: cannot catch exception from subprocesses
                if env.verbosity > 2:
                    sys.stderr.write(get_traceback())
                raise RuntimeError('Failed to execute process\n"{}"\n{}'.format(short_repr(self.step.task), e))
            #
            # endfor loop for each input group
            #
        # check results? This is only meaningful for pool
        if pool:
            try:
                proc_results = [res.get() if isinstance(res, AsyncResult) else res for res in proc_results]
            except KeyboardInterrupt:
                # if keyboard interrupt
                raise RuntimeError('KeyboardInterrupt fro m {} (master)'.format(os.getpid()))
            except Exception as e:
                # if keyboard interrupt etc
                env.logger.error('Caught {}'.format(e))
                raise
            finally:
                # finally, write results back to the master process
                pool.terminate()
                pool.close()
                pool.join()
        # check results
        if not all(x['succ'] == 0 for x in proc_results):
            raise RuntimeError('Step process returns non-zero value')
        # if output is Undetermined, re-evalulate it
        #
        # NOTE: dynamic output is evaluated at last, so it sets output,
        # not _output. For the same reason, signatures can be wrong if it has
        # Undetermined output.
        if isinstance(env.sos_dict['output'], Undetermined):
            self.reevaluate_output()
            # if output is no longer Undetermined, set it to output
            # of each signature
            for sig in signatures:
                sig.set(env.sos_dict['output'], 'output')
        #
        for sig in signatures:
            if sig is not None:
                # signature write can fail for various reasons, for example when files are
                # not available in inspection mode.
                sig.write()
        self.log('output')
        return self.collectResult()

class Queued_Step_Executor(Base_Step_Executor):
    # this class execute the step in a separate process
    # and returns result using a queue
    def __init__(self, step, queue, inspect_or_prepare):
        Base_Step_Executor.__init__(self, step, inspect_or_prepare)
        self.queue = queue

    def run(self):
        try:
            res = Base_Step_Executor.run(self)
            # shared variables will be sent from subprocess to the master
            for key in env.shared_vars:
                if key in env.sos_dict and key not in res:
                    res[key] = env.sos_dict[key]
            self.queue.put(res)
        except Exception as e:
            if env.verbosity > 2:
                sys.stderr.write(get_traceback())
            self.queue.put(e)

def _expand_file_list(ignore_unknown, *args):
    ifiles = []
    for arg in args:
        if isinstance(arg, str):
            ifiles.append(os.path.expanduser(arg))
        elif isinstance(arg, Iterable):
            # in case arg is a Generator, check its type will exhaust it
            arg = list(arg)
            if not all(isinstance(x, str) for x in arg):
                raise RuntimeError('Invalid file: {}'.format(arg))
            ifiles.extend(arg)
        else:
            raise RuntimeError('Unrecognized file: {}'.format(arg))

    # expand files with wildcard characters and check if files exist
    tmp = []
    for ifile in ifiles:
        if os.path.isfile(os.path.expanduser(ifile)):
            tmp.append(ifile)
        else:
            expanded = sorted(glob.glob(os.path.expanduser(ifile)))
            # no matching file ... but this is not a problem at the
            # inspection stage. 
            #
            # NOTE: if a DAG is given, the input file can be output from
            # a previous step..
            #
            if not expanded:
                if not ignore_unknown:
                    raise RuntimeError('{} not exist'.format(ifile))
                else:
                    tmp.append(ifile)
            else:
                tmp.extend(expanded)
    return Targets([FileTarget(x) for x in tmp])

class Inspect_Step_Executor(Queued_Step_Executor):
    def __init__(self, step, queue):
        Queued_Step_Executor.__init__(self, step, queue, inspect_or_prepare=True)

    def expand_input_files(self, value, *args, **kwargs):
        if 'dynamic' in kwargs:
            return Undetermined(value)
        # if unspecified, use __step_output__ as input (default)
        if not args:
            return env.sos_dict['input']
        else:
            return _expand_file_list(True, *args)

    def expand_depends_files(self, *args, **kwargs):
        '''handle directive depends'''
        if 'dynamic' in kwargs:
            return Undetermined()
        else:
            return _expand_file_list(True, *args)

    def log(self, stage, msg=None):
        if stage == 'start':
            env.logger.trace('Inspecting ``{}_{}``: {}'.format(self.step.name, self.step.index, self.step.comment.strip()))
        elif stage == 'input statement':
            env.logger.trace('Processing input statement ``{}``'.format(msg))
        elif stage == 'input':
            env.logger.debug('input: ``{}``'.format(short_repr(env.sos_dict['input'], noneAsNA=True)))
        elif stage == '_input':
            env.logger.debug('_input: ``{}``'.format(short_repr(env.sos_dict['_input'], noneAsNA=True)))


class Prepare_Step_Executor(Queued_Step_Executor):
    def __init__(self, step, queue):
        env.run_mode = 'prepare'
        Queued_Step_Executor.__init__(self, step, queue, inspect_or_prepare=True)

    def expand_input_files(self, value, *args, **kwargs):
        if 'dynamic' in kwargs:
            return Undetermined(value)
        # if unspecified, use __step_output__ as input (default)
        if not args:
            return env.sos_dict['input']
        else:
            return _expand_file_list(True, *args)

    def expand_depends_files(self, *args, **kwargs):
        '''handle directive depends'''
        if 'dynamic' in kwargs:
            return Undetermined()
        else:
            return _expand_file_list(True, *args)

    def log(self, stage=0, msg=None):
        if stage == 'start':
            env.logger.trace('Preparing ``{}_{}``: {}'.format(self.step.name, self.step.index, self.step.comment.strip()))

class Run_Step_Executor(Queued_Step_Executor):
    def __init__(self, step, queue):
        env.run_mode = 'run'
        Queued_Step_Executor.__init__(self, step, queue, inspect_or_prepare=False)

    def log(self, stage=None, msg=None):
        if stage == 'start':
            env.logger.info('Executing ``{}_{}``: {}'.format(self.step.name, self.step.index, self.step.comment.strip()))
        elif stage == 'input statement':
            env.logger.trace('Handling input statement {}'.format(msg))
        elif stage == '_input':
            env.logger.debug('_input: ``{}``'.format(short_repr(env.sos_dict['_input'], noneAsNA=True)))
        elif stage == 'input':
            env.logger.info('input:   ``{}``'.format(short_repr(env.sos_dict['input'], noneAsNA=True)))
        elif stage == 'output':
            env.logger.info('output:   ``{}``'.format(short_repr(env.sos_dict['output'], noneAsNA=True)))

    def assign(self, key, value):
        Base_Step_Executor.assign(self, key, value)
        transcribe('{} = {}'.format(key, env.sos_dict[key]))

    def expand_input_files(self, value, *args, **kwargs):
        # We ignore 'dynamic' option in run mode
        # if unspecified, use __step_output__ as input (default)
        if not args:
            return env.sos_dict['input']
        else:
            return _expand_file_list(False, *args)

    def expand_depends_files(self, *args, **kwargs):
        '''handle directive depends'''
        return _expand_file_list(True, *args)

    def reevaluate_output(self):
        # re-process the output statement to determine output files
        args, kwargs = SoS_eval('__null_func__({})'.format(env.sos_dict['output'].expr), self.step.sigil)
        kwargs.pop('dynamic', None)
        env.sos_dict.set('output', self.expand_output_files('', *args, **kwargs))


class Interactive_Step_Executor(Base_Step_Executor):
    def __init__(self, step):
        env.run_mode = 'interactive'
        Base_Step_Executor.__init__(self, step, inspect_or_prepare=False)
    
    def expand_input_files(self, value, *args, **kwargs):
        # We ignore 'dynamic' option in run mode
        # if unspecified, use __step_output__ as input (default)
        if not args:
            return env.sos_dict['input']
        else:
            return _expand_file_list(False, *args)

    def expand_depends_files(self, *args, **kwargs):
        '''handle directive depends'''
        return _expand_file_list(True, *args)

    def expand_output_files(self, value, *args, **kwargs):
        return _expand_file_list(True, *args)

    def log(self, stage=None, msg=None):
        return

    def collectResult(self):
        return self.last_res<|MERGE_RESOLUTION|>--- conflicted
+++ resolved
@@ -328,10 +328,6 @@
         # handle for_each
         if 'for_each' in kwargs:
             Base_Step_Executor.handle_for_each(kwargs['for_each'], _groups, _vars)
-<<<<<<< HEAD
-=======
-        #
->>>>>>> 53772028
         return _groups, _vars
 
     def process_depends_args(self, dfiles, **kwargs):
