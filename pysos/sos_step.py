--- conflicted
+++ resolved
@@ -38,7 +38,6 @@
 from .signature import BaseTarget, dynamic, RuntimeInfo, textMD5
 from .sos_syntax import SOS_INPUT_OPTIONS, SOS_DEPENDS_OPTIONS, SOS_OUTPUT_OPTIONS, \
     SOS_RUNTIME_OPTIONS
-from .dag import SoS_DAG
 
 __all__ = []
 
@@ -115,17 +114,6 @@
     #
     def __init__(self, step, inspect_or_prepare=False):
         self.step = step
-<<<<<<< HEAD
-        self.step_sig = self._step_signature()
-        self.step_id = textMD5(self.step_sig)
-        self.public_vars = set()
-
-    def _step_signature(self):
-        '''return everything that might affect the execution of the step
-        namely, global process, step definition etc to create a unique
-        signature that might will be changed with the change of SoS script.'''
-        result = '' #self.step.global_def
-=======
         self.step_signature = self.get_step_signature()
         self.step_id = textMD5(self.step_signature)
         self.inspect_or_prepare = inspect_or_prepare
@@ -387,7 +375,6 @@
         # TBD: should we also include global definitions? These can affect all 
         # steps.
         result = ''
->>>>>>> 7cdaf3b9
         for statement in self.step.statements:
             if statement[0] in (':', '='):
                 result += '{}: {}\n'.format(statement[1], statement[2])
@@ -396,26 +383,15 @@
         result += self.step.task
         return re.sub(r'\s+', ' ', result)
 
-<<<<<<< HEAD
-    def run_with_queue(self, queue, DAG):
-        '''Execute the step in a separate process and return the results through a
-        queue '''
-=======
     def log(self, stage=None, msg=None):
         raise RuntimeError('Please redefine the log function in derived step executor.')
 
     def assign(self, key, value):
->>>>>>> 7cdaf3b9
         try:
             env.sos_dict[key] = SoS_eval(value, self.step.sigil)
         except Exception as e:
             raise RuntimeError('Failed to assign {} to variable {}: {}'.format(value, key, e))
 
-<<<<<<< HEAD
-    def prepare_vars(self):
-        ''' setting variables used for the step '''
-        # step_name can be used by step process to determine actions dynamically.
-=======
     def execute(self, stmt):
         try:
             self.last_res = SoS_exec(stmt, self.step.sigil)
@@ -466,76 +442,9 @@
         #
         # * step_name:  name of the step, can be used by step process to determine 
         #               actions dynamically.
->>>>>>> 7cdaf3b9
         env.sos_dict.set('step_name', '{}_{}'.format(self.step.name, self.step.index))
         # used by nested workflow
         env.sos_dict.set('__step_context__', self.step.context)
-<<<<<<< HEAD
-        env.sos_dict.set('_index', 0)
-        env.sos_dict.set('__num_groups__', 1)
-        # this is not secure and but let us assume this for now.
-        if '__step_step__' not in env.sos_dict:
-            env.sos_dict.set('__step_report__', os.path.join('.sos', 'report', '{}_{}.md'.format(self.step.name, self.step.index)))
-        if os.path.isfile(env.sos_dict['__step_report__']):
-            # truncate the file
-            with open(env.sos_dict['__step_report__'], 'w'):
-                pass
-        # these are temporary variables that should be removed if exist
-        for var in ('input', 'output', 'depends', '_input', '_depends', '_output'):
-            env.sos_dict.pop(var, '')
-       # we are using step_output as our input
-        if '__step_output__' not in env.sos_dict:
-            raise RuntimeError('No step input is defined for step {}_{}'.format(self.step.name, self.step.index))
-        else:
-            env.sos_dict.set('__step_input__', copy.deepcopy(env.sos_dict['__step_output__']))
-
-    def run(self, DAG):
-        '''Execute a single step and return results '''
-        if self.step_id not in DAG:
-            DAG[self.step_id] = {'status': None}
-        #
-        # Step 1: prepare environments
-        #
-        if env.run_mode == 'run':
-            env.logger.info('Executing ``{}_{}``: {}'.format(self.step.name, self.step.index, self.step.comment.strip()))
-        else:
-            env.logger.trace('{} ``{}_{}``: {}'.format('Inspecting' if env.run_mode == 'inspect' else 'Preparing', 
-                self.step.name, self.step.index, self.step.comment.strip()))
-        #
-        self.prepare_vars()
-        #
-        # if the step is skipped because of signature match, ignore ...
-        # 
-        # this is possible for skip in prepare mode because of DAG in inspect mode
-        # or skip in run mode because of DAG in prepare mode
-        if DAG[self.step_id]['status'] == 'skip':
-            env.sos_dict.set('input',  DAG[self.tep_id]['input'])
-            env.sos_dict.set('output',  DAG[self.tep_id]['output'])
-            env.sos_dict.set('depends',  DAG[self.tep_id]['depends'])
-            self.public_vars = DAG[self.tep_id]['public_vars'].keys()
-            for x in self.public_vars:
-                env.sos_dict.set(x, DAG[self.tep_id]['public_vars'][x])
-            # the collect result function will return alias to SoS
-            return self.collectResult()
-        #
-        # step 2: execute global process
-        # This is technically not needed but it is possible that 
-        # global process define something that cannot be easily piped
-        # to the child process. We can look into this later.
-        #if self.step.global_def:
-        #    try:
-        #        SoS_exec(self.step.global_def)
-        #    except Exception as e:
-        #        if env.verbosity > 2:
-        #            sys.stderr.write(get_traceback())
-        #        raise RuntimeError('Failed to execute statements\n"{}"\n{}'.format(short_repr(self.step.global_def), e))
-        #
-        # step 3: execute statements before step input and then process step input
-        # This step sets variables __step_input__ and input (the same)
-        # and record _groups and _vars
-        #
-        # this function sets self._groups, self._vars, and __step_input__
-=======
 
         # * input:      input files, which should be __step_output__ if it is defined, or
         #               None otherwise. 
@@ -561,7 +470,6 @@
         # _index is needed for pre-input action's active option and for debug output of scripts
         env.sos_dict.set('_index', 0)
 
->>>>>>> 7cdaf3b9
         # look for input statement.
         input_statement_idx = [idx for idx,x in enumerate(self.step.statements) if x[0] == ':' and x[1] == 'input']
         if not input_statement_idx:
@@ -570,28 +478,13 @@
             input_statement_idx = input_statement_idx[0]
         else:
             raise RuntimeError('More than one step input are specified in step {}_{}'.format(self.step.name, self.step.index))
-<<<<<<< HEAD
-        #
-        # if there is an input statement, execute the statements before it, and then the statement
-=======
 
         # if there is an input statement, execute the statements before it, and then the input statement
->>>>>>> 7cdaf3b9
         if input_statement_idx is not None:
             # execute before input stuff
             for statement in self.step.statements[:input_statement_idx]:
                 if statement[0] == '=':
-<<<<<<< HEAD
-                    key, value = statement[1:]
-                    self.public_vars.add(key)
-                    try:
-                        env.sos_dict[key] = SoS_eval(value, self.step.sigil)
-                        transcribe('{} = {}'.format(key, env.sos_dict[key]))
-                    except Exception as e:
-                        raise RuntimeError('Failed to assign {} to variable {}: {}'.format(value, key, e))
-=======
                     self.assign(statement[1], statement[2])
->>>>>>> 7cdaf3b9
                 elif statement[0] == ':':
                     raise RuntimeError('Step input should be specified before others')
                 else:
@@ -624,54 +517,6 @@
             self._vars = [{}]
             # assuming everything starts from 0 is after input
             input_statement_idx = 0
-<<<<<<< HEAD
-        #
-        # for dynamic input value and not in run mode, we cannot do anything
-        if not self._groups:
-            env.sos_dict.set('input', None)
-            env.sos_dict.set('output', None)
-            env.sos_dict.set('depends', None)
-            return self.collectResult()
-        elif None in self._groups:
-            if not all(x is None for x in self._groups):
-                raise RuntimeError('Either none or all of input groups can be unknown.')
-            env.sos_dict.set('input', None)
-        else:
-            env.sos_dict.set('input', env.sos_dict['__step_input__'])
-        #
-        if env.run_mode == 'run':
-            env.logger.info('input:   ``{}``'.format(short_repr(env.sos_dict['input'], noneAsNA=True)))
-        #
-        # step 4: run step process before the step task. This will determine # _outputs
-        env.logger.trace('Handling statements after input statement')
-        #
-        env.sos_dict.set('__num_groups__', len(self._groups))
-        # 
-        proc_results = []
-        if '_runtime' in env.sos_dict:
-            self.runtime_options = env.sos_dict['_runtime']
-        else:
-            self.runtime_options = {}
-        concurrent = env.max_jobs > 1 and self.step.task and len(self._groups) > 1 and 'concurrent' in self.runtime_options and self.runtime_options['concurrent']
-        if concurrent:
-            pool = mp.Pool(min(env.max_jobs, len(self._groups)))
-        #
-        # default method to handle output files...
-        output_dedup = True
-        self._outputs = [None for x in self._groups]
-        partial_signatures = [None for x in self._groups]
-        for idx, (g, v) in enumerate(zip(self._groups, self._vars)):
-            #
-            # if a step is skipped according to DAG, we cannot check signature here because
-            # we do not know output yet.
-            try:
-                if DAG[self.tep_id]['substeps'][idx]['status'] == 'skip':
-                    continue
-            except:
-                # key error, ok ...
-                pass
-            #
-=======
 
         self.log('input')
         
@@ -690,39 +535,18 @@
         signatures = [None for x in self._groups]
         for idx, (g, v) in enumerate(zip(self._groups, self._vars)):
             # other variables
->>>>>>> 7cdaf3b9
             env.sos_dict.update(v)
             env.sos_dict.set('_input', g)
             self.log('_input')
             env.sos_dict.set('_index', idx)
-<<<<<<< HEAD
-            env.sos_dict.set('_output', None)
-            env.sos_dict.set('_depends', None)
-            env.sos_dict.set('output', None)
-            env.sos_dict.set('depends', None)
-            #
-            for statement in self.step.statements[input_statement_idx:]:
-                if statement[0] == '=':
-                    key, value = statement[1:]
-                    self.public_vars.add(key)
-                    try:
-                        env.sos_dict[key] = SoS_eval(value, self.step.sigil)
-                    except Exception as e:
-                        raise RuntimeError('Failed to assign {} to variable {}: {}'.format(value, key, e))
-=======
             for statement in self.step.statements[input_statement_idx:]:
                 if statement[0] == '=':
                     self.assign(statement[1], statement[2])
->>>>>>> 7cdaf3b9
                 elif statement[0] == ':':
                     key, value, _ = statement[1:]
                     # output, depends, and process can be processed multiple times
                     try:
                         args, kwargs = SoS_eval('__null_func__({})'.format(value), self.step.sigil)
-                        if key == 'output' and 'dedup' in kwargs:
-                            if not isinstance(kwargs['dedup'], bool):
-                                raise ValueError('Value for option dedup can only be True/False, "{}" provided'.format(kwargs['dedup']))
-                            output_dedup = kwargs['dedup']
                         # dynamic output or dependent files
                         if key == 'output':
                             ofiles = self.expand_output_files(value, *args)
@@ -760,40 +584,6 @@
                             raise RuntimeError('Unrecognized directive {}'.format(key))
                     except Exception as e:
                         raise RuntimeError('Failed to process step {}: {} ({})'.format(key, value.strip(), e))
-<<<<<<< HEAD
-                    #
-                    # The following set 'output' as an accumulated version of _output
-                    #
-                    if key == 'output':
-                        if env.sos_dict['_output'] and not isinstance(env.sos_dict['_output'][0], Undetermined):
-                            if env.sos_dict['output'] is None:
-                                env.sos_dict.set('output', copy.deepcopy(env.sos_dict['_output']))
-                            else:
-                                env.sos_dict['output'].extend(env.sos_dict['_output'])
-                                if output_dedup:
-                                    env.sos_dict['output'] = list(OrderedDict.fromkeys(env.sos_dict['output']))
-                    elif key == 'depends':
-                        if env.sos_dict['depends'] is None:
-                            env.sos_dict.set('depends', copy.deepcopy(env.sos_dict['_depends']))
-                        else:
-                            env.sos_dict['depends'].extend(env.sos_dict['_depends'])
-                            env.sos_dict['depends'] = list(OrderedDict.fromkeys(env.sos_dict['depends']))
-                else:
-                    try:
-                        SoS_exec(statement[1], self.step.sigil)
-                    except Exception as e:
-                        raise RuntimeError('Failed to process statement {}: {}'.format(short_repr(statement[1]), e))
-                # output stdout and stderr to notebook in interactive mode
-                sys.stderr.flush()
-                sys.stdout.flush()
-            #
-            # after execution of statements, here comes the tasks ...
-            #
-            # handle active runtime option
-            if 'active' in self.runtime_options:
-                if isinstance(self.runtime_options['active'], int):
-                    if self.runtime_options['active'] >= 0 and env.sos_dict['_index'] != self.runtime_options['active']:
-=======
                 else:
                     try:
                         self.execute(statement[1])
@@ -816,7 +606,6 @@
                 active = env.sos_dict['_runtime']['active']
                 if isinstance(active, int):
                     if active >= 0 and env.sos_dict['_index'] != active:
->>>>>>> 7cdaf3b9
                         continue
                     if active < 0 and env.sos_dict['_index'] != active + env.sos_dict['__num_groups__']:
                         continue
@@ -829,42 +618,24 @@
                     if env.sos_dict['_index'] not in allowed_index:
                         continue
                 else:
-<<<<<<< HEAD
-                    raise RuntimeError('Unacceptable value for option active: {}'.format(self.runtime_options['active']))
-            #
-            partial_signature = RuntimeInfo(self.step_sig, env.sos_dict['_input'], env.sos_dict['_output'], env.sos_dict['_depends'], index=idx)
-=======
                     raise RuntimeError('Unacceptable value for option active: {}'.format(active))
 
             self.log('task')
->>>>>>> 7cdaf3b9
             try:
                 if pool:
                     proc_results.append(pool.apply_async(
-<<<<<<< HEAD
-                        execute_step_process,   # function
-                        (self.step.task,        # task
-                        self.step.global_def,   # global process
-=======
                         execute_task,            # function
                         (self.step.task,         # task
                         self.step.global_def,    # global process
->>>>>>> 7cdaf3b9
                         env.sos_dict.clone_pickleable(),
                         self.step.sigil
                         )))
                 else:
                     # execute in existing process
                     proc_results.append(
-<<<<<<< HEAD
-                        execute_step_process(   # function
-                        self.step.task,         # task
-                        '',                     # local execusion, no need to re-run global
-=======
                         execute_task(             # function
                         self.step.task,           # task
                         '',                       # local execusion, no need to re-run global
->>>>>>> 7cdaf3b9
                         # do not clone dict
                         env.sos_dict,
                         self.step.sigil
@@ -875,18 +646,8 @@
                     sys.stderr.write(get_traceback())
                 raise RuntimeError('Failed to execute process\n"{}"\n{}'.format(short_repr(self.step.task), e))
             #
-<<<<<<< HEAD
-            if not concurrent:
-                # if not concurrent, we can save signature right after it is done
-                self.handle_undetermined_partial_output(idx)
-                self.handle_partial_signature(partial_signature, idx, DAG)
-            else:
-                partial_signatures[idx] = partial_signature
-        #
-=======
             # endfor loop for each input group
             #
->>>>>>> 7cdaf3b9
         # check results? This is only meaningful for pool
         if pool:
             try:
@@ -903,126 +664,6 @@
                 pool.terminate()
                 pool.close()
                 pool.join()
-<<<<<<< HEAD
-                raise
-            # 
-            pool.close()
-            pool.join()
-            #
-            for idx in enumerate(proc_results):
-                self.handle_undetermined_partial_output(idx)
-                self.handle_partial_signature(partial_signatures[idx], idx, DAG)
-        if not all(x['succ']==0 for x in proc_results):
-            raise RuntimeError('Step process returns non-zero value')
-        #
-        self.handle_undetermined_output()
-        self.handle_signature()
-        return self.collectResult()
-
-    def handle_undetermined_partial_output(self, idx):
-        # if _output was undetermined
-        if env.sos_dict['_output'] and isinstance(env.sos_dict['_output'][0], Undetermined) and env.run_mode == 'run':
-            value = env.sos_dict['_output'][0].expr
-            env.logger.trace('Processing output: {}'.format(value))
-            args, kwargs = SoS_eval('__null_func__({})'.format(value), self.step.sigil)
-            # now we should have _output
-            directive_output(*args)
-            env.logger.trace('Reset _output to {}'.format(env.sos_dict['_output']))
-            self._outputs[idx] = env.sos_dict['_output']
-
-    def handle_partial_signature(self, partial_signature, idx, DAG):
-        partial_signature = None
-        if env.sos_dict['_output'] == env.sos_dict['output']:
-            return
-        if env.sig_mode == 'default':
-            if partial_signature.validate():
-                # everything matches
-                env.logger.info('Reusing existing output files {}'.format(', '.join(env.sos_dict['_output'])))
-                if 'substeps' not in DAG[self.tep_id]:
-                    DAG[self.step_id]['substeps'] = {idx: 'skip'}
-                else:
-                    DAG[self.step_id]['substeps'][idx] = 'skip'
-        elif env.sig_mode == 'assert':
-            if not partial_signature.validate():
-                raise RuntimeError('Signature mismatch for input {} and output {}'.format(
-                    ', '.join(env.sos_dict['_input']), ', '.join(env.sos_dict['_output'])))
-        elif env.sig_mode == 'construct':
-            try:
-                partial_signature.write()
-                env.logger.debug('Construct signature from existing output files {}'.format(short_repr(env.sos_dict['_output'])))
-                if 'substeps' not in DAG[self.tep_id]:
-                    DAG[self.step_id]['substeps'] = {idx: 'skip'}
-                else:
-                    DAG[self.step_id]['substeps'][idx] = 'skip'
-            except Exception as e:
-                env.logger.debug('Failed to reconstruct signature. {}'.format(e))
-        if partial_signature is not None:
-            partial_signature.set(env.sos_dict['_output'], 'output')
-            partial_signature.write()
-
-    def handle_undetermined_output():
-        if env.run_mode == 'run' and env.sos_dict['output'] is not None:
-            if env.sos_dict['output'] and isinstance(env.sos_dict['output'][0], Undetermined):
-                # at this point self._outputs should be expanded already.
-                env.sos_dict.set('output', list(OrderedDict.fromkeys(sum(self._outputs, []))))
-                env.logger.info('output:  ``{}``'.format(short_repr(env.sos_dict['output'], noneAsNA=True)))
-            for ofile in env.sos_dict['output']:
-                if not os.path.isfile(os.path.expanduser(ofile)):
-                    raise RuntimeError('Output file {} does not exist after completion of action'.format(ofile))
-
-    def handle_signature(self):
-        # if the signature matches, the whole step is ignored
-        if env.sos_dict['input'] is not None and env.sos_dict['output'] is not None:
-            signature = RuntimeInfo(step_sig,
-                env.sos_dict['input'], env.sos_dict['output'], env.sos_dict['depends'])
-            if env.run_mode == 'run':
-                if env.sig_mode == 'assert':
-                    if not signature.validate():
-                        raise RuntimeError('Signature mismatch.')
-            if env.run_mode == 'prepare' and env.sig_mode == 'construct':
-                try:
-                    res = signature.write()
-                    if res:
-                        env.sos_dict.set('input', res['input'])
-                        env.sos_dict.set('output', res['output'])
-                        env.sos_dict.set('depends', res['depends'])
-                        # everything matches
-                        env.logger.info('Construct signature from existing output files ``{}``'.format(short_repr(env.sos_dict['output'])))
-                        DAG[self.tep_id] = {'status': 'skip', 'input': res['input'], 'output': res['output'], 'depends': res['depends'],
-                            'public_vars': {x: env.sos_dict[x] for x in self.public_vars}}
-                        return self.collectResult()
-                    else:
-                        env.logger.warning('Failed to reconstruct signature for {}'
-                            .format(short_repr(env.sos_dict['output'])))
-                except Exception as e:
-                    env.logger.warning('Failed to reconstruct signature. {}'.format(e))
-
-
-    def collectResult(self):
-        # only results will be sent back to the master process
-        #
-        # __step_input__:    input of this step
-        # __steo_output__:   output of this step
-        # __step_depends__:  dependent files of this step
-        result = {
-            '__step_input__': env.sos_dict['input'],
-            '__step_output__': env.sos_dict['output'],
-            '__step_depends__': env.sos_dict['depends'],
-        }
-        if '__execute_errors__' in env.sos_dict:
-            result['__execute_errors__'] = env.sos_dict['__execute_errors__']
-        if 'alias' in self.step.options:
-            step_info = StepInfo()
-            step_info.set('step_name', env.sos_dict['step_name'])
-            step_info.set('input', env.sos_dict['input'])
-            step_info.set('output', env.sos_dict['output'])
-            step_info.set('depends', env.sos_dict['depends'])
-            # the step might be skipped
-            for var in self.public_vars:
-                # there is a slight possibility that var is deleted
-                if var in env.sos_dict and pickleable(env.sos_dict[var]):
-                    step_info.set(var, env.sos_dict[var])
-=======
         # check results
         if not all(x['succ'] == 0 for x in proc_results):
             raise RuntimeError('Step process returns non-zero value')
@@ -1096,7 +737,6 @@
             expanded = sorted(glob.glob(os.path.expanduser(ifile)))
             # no matching file ... but this is not a problem at the
             # inspection stage. 
->>>>>>> 7cdaf3b9
             #
             # NOTE: if a DAG is given, the input file can be output from
             # a previous step..
