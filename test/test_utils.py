#!/usr/bin/env python3
#
# This file is part of Script of Scripts (SoS), a workflow system
# for the execution of commands and scripts in different languages.
# Please visit https://github.com/bpeng2000/SOS for more information.
#
# Copyright (C) 2016 Bo Peng (bpeng@mdanderson.org)
#
# This program is free software: you can redistribute it and/or modify
# it under the terms of the GNU General Public License as published by
# the Free Software Foundation, either version 3 of the License, or
# (at your option) any later version.
#
# This program is distributed in the hope that it will be useful,
# but WITHOUT ANY WARRANTY; without even the implied warranty of
# MERCHANTABILITY or FITNESS FOR A PARTICULAR PURPOSE.  See the
# GNU General Public License for more details.
#
# You should have received a copy of the GNU General Public License
# along with this program. If not, see <http://www.gnu.org/licenses/>.
#

import os
import unittest
import cProfile
import timeit
import textwrap

# these functions are normally not available but can be imported 
# using their names for testing purposes
from pysos.utils import env, logger, WorkflowDict, ProgressBar, text_repr
from pysos.pattern import extract_pattern, expand_pattern
<<<<<<< HEAD
from pysos.sos_eval import interpolate, SoS_eval, InterpolationError, accessed_vars, \
    Undetermined, on_demand_options
=======
from pysos.sos_eval import interpolate, SoS_eval, InterpolationError, accessed_vars, Undetermined
>>>>>>> 053ae6f1
from pysos.actions import downloadURL
from pysos.sos_script import SoS_Script
from pysos.sos_executor import Base_Executor, analyze_section
from pysos.target import executable

import socket
def internet_on(host='8.8.8.8', port=53, timeout=3):
    '''Test if internet is connected '''
    try:
        socket.setdefaulttimeout(timeout)
        socket.socket(socket.AF_INET, socket.SOCK_STREAM).connect((host, port))
        return True
    except Exception as e:
        print(e)
        return False

with_network = internet_on()

class TestUtils(unittest.TestCase):
    def setUp(self):
        env.reset()

    def testLogger(self):
        '''Test logging level'''
        for verbosity in ['0', '1', '2', '3', '4']:
            env.verbosity = verbosity
            logger.trace('Verbosity {}:trace message with ``empahsized text`` in between'.format(env.verbosity))
            logger.debug('Verbosity {}:debug message with ``empahsized text`` in between'.format(env.verbosity))
            logger.info('Verbosity {}:info message with ``empahsized text`` in between'.format(env.verbosity))
            logger.warning('Verbosity {}:warning message with ``empahsized text`` in between'.format(env.verbosity))
            logger.error('Verbosity {}:error message with ``empahsized text`` in between'.format(env.verbosity))
        # log
        if os.path.isfile('test.log'):
            os.remove('test.log')
        env.logfile = 'test.log'
        for verbosity in ['0', '1', '2', '3', '4']:
            env.verbosity = verbosity
            logger.trace('Verbosity {}:trace message with ``empahsized text`` in between'.format(env.verbosity))
            logger.debug('Verbosity {}:debug message with ``empahsized text`` in between'.format(env.verbosity))
            logger.info('Verbosity {}:info message with ``empahsized text`` in between'.format(env.verbosity))
            logger.warning('Verbosity {}:warning message with ``empahsized text`` in between'.format(env.verbosity))
            logger.error('Verbosity {}:error message with ``empahsized text`` in between'.format(env.verbosity))
        # log file should not have any color codes
        with open('test.log') as logfile:
            line_count = 0
            for line in logfile:
                line_count += 1
                self.assertFalse('\033[' in line)
            # 4 lines for all logging level (logging level of logfile is fixed to DEBUG)
            self.assertEqual(line_count, 20)
        os.remove('test.log')

    def testInterpolation(self):
        '''Test string interpolation'''
        env.sos_dict = WorkflowDict({
            'os': os,
            'a': 100,
            'b': 20,
            'c': ['file1', 'file2', 'file3'],
            'd': {'a': 'file1', 'b':'file2'},
            'e': set([1, 'a']),
            'var1': 1/2.,
            'var2': [1, 2, 3.1],
            'file': 'a/b.txt',
            'files2': ['a/b.txt', 'c.d.txt'],
            'file_ws': ['d i r/f .txt']
            })
        for sigil in ('${ }', '{ }', '[ ]', '%( )', '[[ ]]', '%( )s'):
            l, r = sigil.split(' ')
            for expr, result in [
                ('{0}1{1}', '1'),
                ('{0}a{1}', '100'),
                ('{0}a+b{1}', '120'),
                ('{0}a+b*5{1}', '200'),
                ('{0}a+b*5{1} is 200', '200 is 200'),
                ('{0}a+b*5{1} and {0}a{1}', '200 and 100'),
                ('Pre {0}a+b*5{1} and {0}a{1} after', 'Pre 200 and 100 after'),
                ('Nested {0}a+b*{0}b//2{1}{1}', 'Nested 300'),
                ('Format {0}a:.5f{1}', 'Format 100.00000'),
                ('{0}var2[:2]{1}', '1 2'),
                ('{0}var2[1:]{1}', '2 3.1'),
                # nested
                ('Nested {0}a:.{0}4+1{1}f{1}', 'Nested 100.00000'),
                # deep nested
                ('Triple Nested {0}a:.{0}4+{0}5//5{1}{1}f{1}', 'Triple Nested 100.00000'),
                # nested invalid
                ('Nested invalid {0}"{0}a-{1}"{1}', 'Nested invalid {}a-{}'.format(l, r)),
                ('Nested valid {0}"{0}a{1}-"{1}', 'Nested valid 100-'),
                #
                ('Dict {0}d{1}', ['Dict a b', 'Dict b a']),
                ('set {0}e{1}', ['set 1 a', 'set a 1']),
                ('Fmt {0}var1:.2f{1}', 'Fmt 0.50'),
                ('Fmt {0}var2:.2f{1}', 'Fmt 1.00 2.00 3.10'),
                ('LC {0}[x*2 for x in var2]{1}', 'LC 2 4 6.2'),
                ('LC {0}[x*2 for x in var2]:.2f{1}', 'LC 2.00 4.00 6.20'),
                #
                # [['a':'b', 'c':'d']['a']] works because
                #     ['a':'b', 'c':'d']a
                # is invalid so SoS does not consider ['a'] as nested expression
                #
                ('Newline {0}{{"a": "b", \n"c": "d"}}["a"]{1}', 'Newline b'),
                #
                # string literal within interpolated expression
                ('Literal {0}"{0} {1}"{1}', 'Literal ' + sigil),
                #
                ("{0}' {{}} '.format(a){1}", ' 100 '),
                #
                ("{0}os.path.basename(file){1}", 'b.txt'),
                ('{0}os.path.basename(file_ws[0]){1}', 'f .txt'),
                #
                # ! conversion
                ('{0}file!r{1}', "'a/b.txt'"),
                ('{0}file!s{1}', "a/b.txt"),
                ('''{0}"a'b"!r{1}''', '"a\'b"'),
                ('''{0}'a"b'!r{1}''', "'a\"b'"),
                #
                # !q conversion (added by SoS)
                ('{0}file_ws[0]!q{1}', "'d i r/f .txt'"),
                #
                # !, joined by ,
                ('{0}var2!r,{1}', "1, 2, 3.1"),
                ('{0}c!r,{1}', "'file1', 'file2', 'file3'"),
                ('{0}c!,{1}', "file1, file2, file3"),
                #
                ('{0}10000:,{1}', "10,000"),
                #
                # full name by 'a'
                ('{0}"test_utils.py"!a{1}', os.path.abspath('test_utils.py')),
                ('{0}"a/b/c/test_utils.py"!b{1}', 'test_utils.py'),
                ('{0}"a/b/c/test_utils.py"!d{1}', 'a/b/c'),
                ('{0}"~/test_utils.py"!a{1}', os.path.expanduser('~/test_utils.py')),
                ('{0}"~/test_utils.py"!e{1}', os.path.expanduser('~/test_utils.py')),
                ('{0}"test/test_utils.py"!b{1}', "test_utils.py"),
            ]:
                #print('Interpolating "{}" with sigal "{}"'.format(expr.format(l, r).replace('\n', r'\n'), sigil))
                if isinstance(result, str):
                    self.assertEqual(interpolate(expr.format(l, r), sigil=sigil), result)
                else:
                    # for cases when the order of output is not guaranteed
                    self.assertTrue(interpolate(expr.format(l, r), sigil=sigil) in result)
        #
        # locals should be the one passed to the expression
        self.assertTrue('file_ws' in interpolate('${globals().keys()}'))
        # 5:.5.0f does not work.
        self.assertRaises(InterpolationError, interpolate, '${5:.${4/2.}f}')

    def testEval(self):
        '''Test the evaluation of SoS expression'''
        env.sos_dict = WorkflowDict({
            'interpolate': interpolate,
            'a': 100,
            'b': 'file name',
            'c': ['file1', 'file2', 'file 3'],
            'd': {'a': 'file1', 'b':'file2'},
        })
        for expression, result in [
            ('''"This is ${a+100}"''', 'This is 200'),
            ('''"${a+100}" + "${a//100}"''', "2001"),
            ('''"${c[1]}"''', 'file2'),
            ('''"${c[1:]}"''', 'file2 file 3'),
            ('''"${d}"''', ['a b', 'b a']),
            ('''"${d}"*2''', ['a ba b', 'b ab a']),
            ('''"${d['a']}"''', 'file1'),
            ('''"${b!q}"''', "'file name'"),
            ('''"${b!r}"''', "'file name'"),
            ('''"${c!q}"''', "file1 file2 'file 3'"),
            ]:
            if isinstance(result, str):
                self.assertEqual(SoS_eval(expression), result)
            else:
                self.assertTrue(SoS_eval(expression) in result)
        #
        # interpolation will only happen in string
        self.assertRaises(SyntaxError, SoS_eval, '''${a}''')

    def testWorkflowDict(self):
        '''Test workflow dict with attribute access'''
        env.reset()
        d = WorkflowDict()
        d['a'] = 1
        self.assertEqual(d['a'], 1)
        #
        d['a'] += 1
        self.assertEqual(d['a'], 2)

    def testPatternMatch(self):
        '''Test snake match's pattern match facility'''
        res = extract_pattern('{a}-{b}.txt', ['file-1.txt', 'file-ab.txt'])
        self.assertEqual(res['a'], ['file', 'file'])
        self.assertEqual(res['b'], ['1', 'ab'])
        res = extract_pattern('{a}-{b}.txt', ['file--ab--cd.txt'])
        self.assertEqual(res['a'], ['file--ab-'])
        self.assertEqual(res['b'], ['cd'])
        res = extract_pattern('{path}/{to}/{file}.txt', ['/tmp//1.txt'])
        self.assertEqual(res['path'], [None])
        self.assertEqual(res['to'], [None])
        self.assertEqual(res['file'], [None])
        res = extract_pattern('{path}/{to}/{file}.txt', ['/tmp/test/1.txt.txt'])
        self.assertEqual(res['path'], ['/tmp'])
        self.assertEqual(res['to'], ['test'])
        self.assertEqual(res['file'], ['1.txt'])
        # expand_pattern
        env.sos_dict = WorkflowDict({
            'os': os,
            'a': 100,
            'b': 'file name',
            'c': ['file1', 'file2', 'file 3'],
            'd': {'a': 'file1', 'b':'file2'},
        })
        self.assertEqual(expand_pattern('{b}.txt'), ['file name.txt'])
        self.assertEqual(expand_pattern('{c}.txt'), ['file1.txt', 'file2.txt', 'file 3.txt'])
        self.assertEqual(expand_pattern('{a}_{c}.txt'), ['100_file1.txt', '100_file2.txt', '100_file 3.txt'])

    def testAccessedVars(self):
        '''Test accessed vars of a SoS expression or statement.'''
        self.assertEqual(accessed_vars('''a = 1'''), {'a'})
        self.assertEqual(accessed_vars('''a = b + 2.0'''), {'a', 'b'})
        self.assertEqual(accessed_vars('''a = "C"'''), {'a'})
        self.assertEqual(accessed_vars('''a = "C" + "${D}"'''), {'a', 'D'})
        self.assertEqual(accessed_vars('''a = 1 + "${D + 20:f}" '''), {'a', 'D'})
        self.assertEqual(accessed_vars('''k, "a.txt", "b.txt", skip=True '''), {'k', 'skip', 'True'})
        # this is a complicated case because the actual variable depends on the
        # result of an expression... However, in the NO-evaluation case, this is
        # the best we can do.
        self.assertEqual(accessed_vars('''c + "${D + '${E}'}" '''), {'c', 'D', 'E'})

    def testProgressBar(self):
        '''Test progress bar'''
        env.verbosity = 2
        prog = ProgressBar('test', 100)
        for i in range(100):
            prog.update(i)
        prog.done()
        prog = ProgressBar('test', 100)
        for i in range(20):
            prog.progress(5)
        prog.done()
        #
        script = SoS_Script('''

[1]
[2]
[3]
[4]
[5]
''')
        wf = script.workflow()
        Base_Executor(wf).run()
        # progress bar with nested workflow
        script = SoS_Script('''
import time
time.sleep(0.5)
[sub_1]
[sub_2]
[sub_3]
[sub_4]
[a_1]
[a_2]
[a_3]
sos_run('sub')
[a_4]
[a_5]
''')
        wf = script.workflow('a')
        Base_Execurot(wf).run()

    @unittest.skipIf(not with_network, 'Skip test because of no internet connection')
    def testDownload(self):
        '''Test download file'''
        downloadURL('https://github.com/bpeng2000/SOS/wiki/SoS_March2016.pdf', 'tmp/SoS_March2016.pdf', index=0)
        self.assertTrue(os.path.isfile('tmp/SoS_March2016.pdf'))
        os.remove('tmp/SoS_March2016.pdf')

    def testTextRepr(self):
        '''Test text_repr'''
        for text in ['asdf g', 'a \\ng', r'a\nb']:
            self.assertEqual(text_repr(text), repr(text))
        self.assertEqual(text_repr(r'''a
\nb'''), "'a\\n\\\\nb'")
        self.assertEqual(text_repr(r"""a
\nb'"""), '"a\\n\\\\nb\'"')
        self.assertEqual(text_repr(r"""a
\nb''"""), '"a\\n\\\\nb\'\'"')
        self.assertEqual(text_repr(r"""a
\nb'''"""), '"a\\n\\\\nb\'\'\'"')
        self.assertEqual(text_repr(r"""a
'''\nb'''"""), '"a\\n\'\'\'\\\\nb\'\'\'"')
        self.assertEqual(text_repr(r'''a
b
\nc'''), "r'''a\nb\n\\nc'''")


    def performanceTestInterpolation(self):
        '''Testing the performance of string interpolation. This test
        will not be executed automatically.'''
        setup_stmt = textwrap.dedent('''
        from pysos.utils import env, WorkflowDict
        from pysos.sos_eval import interpolate
        env.sos_dict = WorkflowDict({
            'interpolate': interpolate,
            'a': 100,
            'b': 'file name',
            'c': ['file1', 'file2', 'file 3'],
        })
        ''')
        stmt = "interpolate('${a}_${b}_${c}.txt', sigil='${ }')"
        ni_stmt = '''eval("'{}_{}_{}.txt'.format(a, b, c)", env.sos_dict._dict)'''
        exec(setup_stmt)
        cProfile.run(stmt)
        # 
        # original implementation takes ~12s on mac mini
        # No interpolation (python .format()) takes ~2.28 s
        #
        # 9/1/2016: using directly substitution reduced time to interpolate
        #   simple replacement (${var}) to about 6.06s.
        #
        print('Interpolating {} times take {} seconds'.format(
            100000,
            timeit.timeit(stmt, setup=setup_stmt, number=100000)))
        # comparing to non-interpolation
        print('No interpolating {} times take {} seconds'.format(
            100000,
            timeit.timeit(ni_stmt, setup=setup_stmt, number=100000)))

    def testAnalyzeSection(self):
        '''Test analysis of sections (statically)'''
        script = SoS_Script('''
g1 = 'a'
g2 = 1
parameter: p1 = 5
parameter: infiles = 'a.txt'

[A_1: shared='b']
b = p1 + 2
input:  infiles
output: None

[A_2]
b = [1, 2, 3]
input: for_each='b'
depends: 'some.txt', executable('ls')
import time
import random

r = random.randint(5)
time.sleep(r)
''')
        wf = script.workflow('A')
        for section in wf.sections:
            res = analyze_section(section)
            if section.names[0][1] == '1':
                self.assertTrue(isinstance(res['step_input'], Undetermined))
                self.assertEqual(res['step_depends'], [])
                self.assertEqual(res['step_output'], [])
                self.assertEqual(res['environ_vars'], {'p1'})
                self.assertEqual(res['signature_vars'], set())
                self.assertEqual(res['changed_vars'], {'b'})
            elif section.names[0][1] == '2':
                self.assertEqual(res['step_input'], [])
                self.assertEqual(res['step_depends'], ['some.txt', executable('ls')])
                self.assertTrue(isinstance(res['step_output'], Undetermined))
                self.assertEqual(res['environ_vars'], set())
                self.assertEqual(res['signature_vars'], {'import', 'r', 'randint', 'time', 'random', 'sleep'})
                self.assertEqual(res['changed_vars'], set())

    def testOnDemandOptions(self):
        '''Test options that are evaluated upon request.'''
        options = on_demand_options(
            {'a': '"est"', 'b': 'c', 'c': 'e + 2'}
        )
        env.sos_dict = WorkflowDict({
            'e': 10,
            })
        self.assertEqual(options['a'], 'est')
        self.assertRaises(KeyError, options.__getitem__, 'd')
        self.assertRaises(ValueError, options.__getitem__, 'b')
        self.assertEqual(options['c'], 12)

if __name__ == '__main__':
    unittest.main()<|MERGE_RESOLUTION|>--- conflicted
+++ resolved
@@ -30,12 +30,8 @@
 # using their names for testing purposes
 from pysos.utils import env, logger, WorkflowDict, ProgressBar, text_repr
 from pysos.pattern import extract_pattern, expand_pattern
-<<<<<<< HEAD
 from pysos.sos_eval import interpolate, SoS_eval, InterpolationError, accessed_vars, \
     Undetermined, on_demand_options
-=======
-from pysos.sos_eval import interpolate, SoS_eval, InterpolationError, accessed_vars, Undetermined
->>>>>>> 053ae6f1
 from pysos.actions import downloadURL
 from pysos.sos_script import SoS_Script
 from pysos.sos_executor import Base_Executor, analyze_section
