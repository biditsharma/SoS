--- conflicted
+++ resolved
@@ -410,32 +410,12 @@
         description='''Check the status of specified tasks''')
     if desc_only:
         return parser
-<<<<<<< HEAD
-    parser.add_argument('task', help='''ID of the task.''')
-=======
     parser.add_argument('tasks', nargs='*', help='''ID of the task.''')
->>>>>>> 9563b014
     parser.add_argument('-v', dest='verbosity', type=int, choices=range(5), default=1,
         help='''Output error (0), warning (1), info (2), debug (3) and trace (4)
             information to standard output (default to 2).''')
     parser.set_defaults(func=cmd_status)
     return parser
-<<<<<<< HEAD
-
-
-def cmd_status(args, workflow_args):
-    from .sos_task import check_task
-    from .monitor import summarizeExecution
-    status = check_task(args.task)
-    if args.verbosity <= 1:
-        print(status)
-    else:
-        if status in ('completed', 'running'):
-            print(summarizeExecution(args.task, status=status))
-        else:
-            print(status)
-=======
->>>>>>> 9563b014
 
 
 def cmd_status(args, workflow_args):
@@ -454,12 +434,6 @@
 # command kill
 #
 #
-<<<<<<< HEAD
-# command kill
-#
-#
-=======
->>>>>>> 9563b014
 def get_kill_parser(desc_only=False):
     parser = argparse.ArgumentParser('kill',
         description='''Stop the execution of running task''')
